// Copyright 2018 The TensorFlow Authors. All Rights Reserved.
//
// Licensed under the Apache License, Version 2.0 (the "License");
// you may not use this file except in compliance with the License.
// You may obtain a copy of the License at
//
//     http://www.apache.org/licenses/LICENSE-2.0
//
// Unless required by applicable law or agreed to in writing, software
// distributed under the License is distributed on an "AS IS" BASIS,
// WITHOUT WARRANTIES OR CONDITIONS OF ANY KIND, either express or implied.
// See the License for the specific language governing permissions and
// limitations under the License.

import Foundation
import TensorFlow

<<<<<<< HEAD
/// Returns the images tensor and labels tensor.
=======
/// Returns the images tensor, labels tensor, and the batch size.
>>>>>>> e9a12684
public func readMnist(
    imagesFile: String, labelsFile: String
) -> (Tensor<Float>, Tensor<Int32>, Tensor<Float>) {
    print("Reading data.")
    let imageData =
        try! Data(contentsOf: URL(fileURLWithPath: imagesFile)).dropFirst(16)
    let labelData =
        try! Data(contentsOf: URL(fileURLWithPath: labelsFile)).dropFirst(8)
    let images = imageData.map { Float($0) }
    let labels = labelData.map { Int32($0) }
    let rowCount = Int32(labels.count)
    let columnCount = Int32(images.count) / rowCount

    print("Constructing data tensors.")
    let imagesTensor = Tensor(shape: [rowCount, columnCount], scalars: images)
    let labelsTensor = Tensor(labels)
    return (imagesTensor.toDevice(),
            labelsTensor.toDevice(),
            Tensor<Float>(Float(rowCount)).toDevice())
}

func main() {
    // Get script directory. This is necessary for MNIST.swift to work when
    // invoked from any directory.
    let currentDirectory =
        URL(fileURLWithPath: FileManager.default.currentDirectoryPath)
    let currentScriptPath = URL(fileURLWithPath: CommandLine.arguments[0],
                                relativeTo: currentDirectory)
    let scriptDirectory = currentScriptPath.appendingPathComponent("..")

    // Get training data.
    let imagesFile =
        scriptDirectory.appendingPathComponent("train-images-idx3-ubyte").path
    let labelsFile =
        scriptDirectory.appendingPathComponent("train-labels-idx1-ubyte").path
    let (images, numericLabels, batchSize) = readMnist(imagesFile: imagesFile,
                                                       labelsFile: labelsFile)
    let labels = Tensor<Float>(oneHotAtIndices: numericLabels, depth: 10)
    // FIXME: Defining batchSize tensor as follows instead of returning it from
<<<<<<< HEAD
    // readMnist() crashes the compiler: https://bugs.swift.org/browse/SR-7706
    // let batchSize = Tensor<Float>(Float(images.shape[0]))
    let batchSize = Tensor<Float>(images.shapeTensor[0])
=======
    // readMnist() would cause S4TF compiler to crash in OSS.
    // let batchSize = Tensor<Float>(Float(images.shape[0]))
>>>>>>> e9a12684

    // Hyper-parameters.
    let iterationCount: Int32 = 20
    let learningRate: Float = 0.2
    var loss = Float.infinity

    // Parameters.
    var w1 = Tensor<Float>(randomUniform: [784, 30])
    var w2 = Tensor<Float>(randomUniform: [30, 10])
    var b1 = Tensor<Float>(zeros: [1, 30])
    var b2 = Tensor<Float>(zeros: [1, 10])

    // Training loop.
    print("Begin training for \(iterationCount) iterations.")

    var i: Int32 = 0
    repeat {
        // Forward pass.
        let z1 = images ⊗ w1 + b1
        let h1 = sigmoid(z1)
        let z2 = h1 ⊗ w2 + b2
        let predictions = sigmoid(z2)

        // Backward pass.
<<<<<<< HEAD
        let dz2 = (predictions - labels) / batchSize
        let dw2 = h1.transposed(withPermutations: 1, 0) ⊗ dz2
        let db2 = dz2.sum(squeezingAxes: 0)
=======
        let dz2 = predictions - labels
        let dw2 = h1.transposed(withPermutations: 1, 0) ⊗ dz2  / batchSize
        let db2 = dz2.sum(squeezingAxes: 0) / batchSize
>>>>>>> e9a12684
        let dz1 = dz2.dot(w2.transposed(withPermutations: 1, 0)) * h1 * (1 - h1)
        let dw1 = images.transposed(withPermutations: 1, 0) ⊗ dz1  / batchSize
        let db1 = dz1.sum(squeezingAxes: 0)  / batchSize

        // Gradient descent.
        w1 -= dw1 * learningRate
        b1 -= db1 * learningRate
        w2 -= dw2 * learningRate
        b2 -= db2 * learningRate

<<<<<<< HEAD
        // Update the sigmoid-based cross-entropy loss, where we treat the 10
        // class labels as independent. This is unnecessary for the MNIST case,
        // where we want to predict a single label. In that case we should
        // consider switching to a softmax-based cross-entropy loss.
        //
        // Let m be the batch size, y be the target labels, and A be the
=======
        // Update the cross-entropy loss.
        // Let m be the batch size, y be the target labels and A be the
>>>>>>> e9a12684
        // predictions.  The formula expressed in TF expression is:
        // 1/m * tf.reduce_sum(- y * tf.log(A) - (1-y) * tf.log(1-A))
        let part1 = -(labels) * log(predictions)
        let part2 = -(1 - labels) * log(1 - predictions)
        loss = ((part1 + part2).sum(squeezingAxes: 1, 0) / batchSize)
          .scalarized()
        // To print out the loss value per iteration, uncomment the following
        // code.
        // FIXME: Fix runtime hanging when we print loss directly instead of
<<<<<<< HEAD
        // printing via lossTensor: https://bugs.swift.org/browse/SR-7705
=======
        // printing via lossTensor.
>>>>>>> e9a12684
        // let lossTensor = Tensor<Float>(loss)
        // print(lossTensor)

        // Update iteration count.
        i += 1
    } while i < iterationCount

    // Print loss.
    print("Loss: \(loss)")
    // Uncomment the code below if we also print out loss per loop iteration
    // above. This will not be necessary after fixing
    // https://bugs.swift.org/browse/SR-7705.
    // let lossTensor = Tensor<Float>(loss)
    // print(lossTensor)
}

main()<|MERGE_RESOLUTION|>--- conflicted
+++ resolved
@@ -15,11 +15,7 @@
 import Foundation
 import TensorFlow
 
-<<<<<<< HEAD
 /// Returns the images tensor and labels tensor.
-=======
-/// Returns the images tensor, labels tensor, and the batch size.
->>>>>>> e9a12684
 public func readMnist(
     imagesFile: String, labelsFile: String
 ) -> (Tensor<Float>, Tensor<Int32>, Tensor<Float>) {
@@ -59,14 +55,9 @@
                                                        labelsFile: labelsFile)
     let labels = Tensor<Float>(oneHotAtIndices: numericLabels, depth: 10)
     // FIXME: Defining batchSize tensor as follows instead of returning it from
-<<<<<<< HEAD
     // readMnist() crashes the compiler: https://bugs.swift.org/browse/SR-7706
     // let batchSize = Tensor<Float>(Float(images.shape[0]))
     let batchSize = Tensor<Float>(images.shapeTensor[0])
-=======
-    // readMnist() would cause S4TF compiler to crash in OSS.
-    // let batchSize = Tensor<Float>(Float(images.shape[0]))
->>>>>>> e9a12684
 
     // Hyper-parameters.
     let iterationCount: Int32 = 20
@@ -91,15 +82,9 @@
         let predictions = sigmoid(z2)
 
         // Backward pass.
-<<<<<<< HEAD
         let dz2 = (predictions - labels) / batchSize
         let dw2 = h1.transposed(withPermutations: 1, 0) ⊗ dz2
         let db2 = dz2.sum(squeezingAxes: 0)
-=======
-        let dz2 = predictions - labels
-        let dw2 = h1.transposed(withPermutations: 1, 0) ⊗ dz2  / batchSize
-        let db2 = dz2.sum(squeezingAxes: 0) / batchSize
->>>>>>> e9a12684
         let dz1 = dz2.dot(w2.transposed(withPermutations: 1, 0)) * h1 * (1 - h1)
         let dw1 = images.transposed(withPermutations: 1, 0) ⊗ dz1  / batchSize
         let db1 = dz1.sum(squeezingAxes: 0)  / batchSize
@@ -110,17 +95,12 @@
         w2 -= dw2 * learningRate
         b2 -= db2 * learningRate
 
-<<<<<<< HEAD
         // Update the sigmoid-based cross-entropy loss, where we treat the 10
         // class labels as independent. This is unnecessary for the MNIST case,
         // where we want to predict a single label. In that case we should
         // consider switching to a softmax-based cross-entropy loss.
         //
         // Let m be the batch size, y be the target labels, and A be the
-=======
-        // Update the cross-entropy loss.
-        // Let m be the batch size, y be the target labels and A be the
->>>>>>> e9a12684
         // predictions.  The formula expressed in TF expression is:
         // 1/m * tf.reduce_sum(- y * tf.log(A) - (1-y) * tf.log(1-A))
         let part1 = -(labels) * log(predictions)
@@ -130,11 +110,7 @@
         // To print out the loss value per iteration, uncomment the following
         // code.
         // FIXME: Fix runtime hanging when we print loss directly instead of
-<<<<<<< HEAD
         // printing via lossTensor: https://bugs.swift.org/browse/SR-7705
-=======
-        // printing via lossTensor.
->>>>>>> e9a12684
         // let lossTensor = Tensor<Float>(loss)
         // print(lossTensor)
 
